--- conflicted
+++ resolved
@@ -62,16 +62,7 @@
     return bitmap_get(hyp_interrupt_bitmap, int_id);
 }
 
-<<<<<<< HEAD
-inline void interrupts_vm_inject(struct vm *vm, irqid_t id)
-{
-    interrupts_arch_vm_inject(vm, id);
-}
-
 enum irq_res interrupts_handle(irqid_t int_id)
-=======
-enum irq_res interrupts_handle(uint64_t int_id)
->>>>>>> f4a3ff4a
 {
     if (vm_has_interrupt(cpu.vcpu->vm, int_id)) {
         vcpu_inject_hw_irq(cpu.vcpu, int_id);
