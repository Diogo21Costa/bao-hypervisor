/**
 * Bao Hypervisor
 *
 * Copyright (c) Bao Project (www.bao-project.org), 2019-
 *
 * Authors:
 *      Jose Martins <jose.martins@bao-project.org>
 *
 * Bao is free software; you can redistribute it and/or modify it under the
 * terms of the GNU General Public License version 2 as published by the Free
 * Software Foundation, with a special exception exempting guest code from such
 * license. See the COPYING file in the top-level directory for details.
 *
 */

#include <mem.h>

#include <platform.h>
#include <cpu.h>

static inline void as_map_physical_identity(struct addr_space *as) {
    const size_t lvl = 0;
    size_t lvl_size = pt_lvlsize(&as->pt, lvl);
    paddr_t lvl_mask = ~((paddr_t)lvl_size - 1);
    pte_t *pt = as->pt.root;

    /**
     *  Create identity mapping of existing physical memory regions using
     * the largest pages possible pte (in riscv this is always at level 0
     * pt).
     */

    for (size_t i = 0; i < platform.region_num; i++) {
        struct mem_region *reg = &platform.regions[i];
        paddr_t base = reg->base & lvl_mask;
        paddr_t top = (reg->base + reg->size) & lvl_mask;
        size_t num_entries = ((top - base - 1) / lvl_size) + 1;

<<<<<<< HEAD
        paddr_t addr = base;
        for (size_t j = 0; j < num_entries; j++) {
            size_t index = PTE_INDEX(lvl, addr);
            pte_set(&pt[index], addr, PTE_SUPERPAGE | PTE_HYP_FLAGS);
=======
        uintptr_t addr = base;
        for (int j = 0; j < num_entries; j++) {
            int index = pt_getpteindex_by_va(&as->pt, (void*)addr, lvl);
            pte_set(&pt[index], addr, PTE_SUPERPAGE, PTE_HYP_FLAGS);
>>>>>>> 574775e6
            addr += lvl_size;
        }
    }
}

void as_arch_init(struct addr_space *as) {

    if(as->type == AS_HYP) {
        as_map_physical_identity(as);
    }

}

bool mem_translate(struct addr_space *as, vaddr_t va, paddr_t *pa)
{
<<<<<<< HEAD
    pte_t* pte = &(as->pt.root[PTE_INDEX(0, va)]);
=======
    size_t pte_index = pt_getpteindex_by_va(&as->pt, va, 0);
    pte_t* pte = &(as->pt.root[pte_index]);
>>>>>>> 574775e6
    size_t lvl = 0;
    for (size_t i = 0; i < as->pt.dscr->lvls; i++) {
        if (!pte_valid(pte) || !pte_table(&as->pt, pte, i)) {
            lvl = i;
            break;  
        }
        pte = (pte_t*)pte_addr(pte);
<<<<<<< HEAD
        size_t index = PTE_INDEX(i + 1, va);
=======
        int index = pt_getpteindex_by_va(&as->pt, va, i+1);
>>>>>>> 574775e6
        pte = &pte[index];
    }
    if (pte && pte_valid(pte)) {
        *pa = pte_addr(pte);
        paddr_t mask = (1ULL << as->pt.dscr->lvl_off[lvl]) - 1;
        *pa = (*pa & ~mask) | ((paddr_t)va & mask);
        return true;
    } else {
        return false;
    }
}<|MERGE_RESOLUTION|>--- conflicted
+++ resolved
@@ -36,17 +36,10 @@
         paddr_t top = (reg->base + reg->size) & lvl_mask;
         size_t num_entries = ((top - base - 1) / lvl_size) + 1;
 
-<<<<<<< HEAD
         paddr_t addr = base;
-        for (size_t j = 0; j < num_entries; j++) {
-            size_t index = PTE_INDEX(lvl, addr);
+        for (int j = 0; j < num_entries; j++) {
+            int index = pt_getpteindex_by_va(&as->pt, (vaddr_t)addr, lvl);
             pte_set(&pt[index], addr, PTE_SUPERPAGE | PTE_HYP_FLAGS);
-=======
-        uintptr_t addr = base;
-        for (int j = 0; j < num_entries; j++) {
-            int index = pt_getpteindex_by_va(&as->pt, (void*)addr, lvl);
-            pte_set(&pt[index], addr, PTE_SUPERPAGE, PTE_HYP_FLAGS);
->>>>>>> 574775e6
             addr += lvl_size;
         }
     }
@@ -62,12 +55,8 @@
 
 bool mem_translate(struct addr_space *as, vaddr_t va, paddr_t *pa)
 {
-<<<<<<< HEAD
-    pte_t* pte = &(as->pt.root[PTE_INDEX(0, va)]);
-=======
     size_t pte_index = pt_getpteindex_by_va(&as->pt, va, 0);
     pte_t* pte = &(as->pt.root[pte_index]);
->>>>>>> 574775e6
     size_t lvl = 0;
     for (size_t i = 0; i < as->pt.dscr->lvls; i++) {
         if (!pte_valid(pte) || !pte_table(&as->pt, pte, i)) {
@@ -75,11 +64,7 @@
             break;  
         }
         pte = (pte_t*)pte_addr(pte);
-<<<<<<< HEAD
-        size_t index = PTE_INDEX(i + 1, va);
-=======
         int index = pt_getpteindex_by_va(&as->pt, va, i+1);
->>>>>>> 574775e6
         pte = &pte[index];
     }
     if (pte && pte_valid(pte)) {
